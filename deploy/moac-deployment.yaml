--- conflicted
+++ resolved
@@ -47,23 +47,15 @@
               mountPath: /var/lib/csi/sockets/pluginproxy/
 
         - name: moac
-<<<<<<< HEAD
-          image: mayadata/moac:v0.8.0
-          imagePullPolicy: IfNotPresent
-=======
           image: mayadata/moac:v0.8.1
           imagePullPolicy: Always
->>>>>>> 5e552fca
           args:
             - "--csi-address=$(CSI_ENDPOINT)"
             - "--port=3000"
             - "--watcher-idle-timeout=600000"
             - "--etcd-endpoint=mayastor-etcd"
             - "--message-bus=nats"
-<<<<<<< HEAD
-=======
             - "-v"
->>>>>>> 5e552fca
           env:
             - name: CSI_ENDPOINT
               value: /var/lib/csi/sockets/pluginproxy/csi.sock
